--- conflicted
+++ resolved
@@ -3,6 +3,8 @@
 ### enhancements
 
 ### bug fix
+
+* Fix exception when using predicate methods on enumerized value transformed into invalid value. (by [@guigs](https://github.com/guigs))
 
 ## 2.3.1 (May 2, 2019)
 
@@ -14,11 +16,7 @@
 ### bug fix
 
 * Fix issue with ActiveRecord and Mongoid `reload` method when enumberized attributes weren't synced from DB. (by [@nashby](https://github.com/nashby) and [@FunkyloverOne](https://github.com/FunkyloverOne))
-<<<<<<< HEAD
-* Fix exception when using predicate methods on enumerized value transformed into invalid value. (by [@guigs](https://github.com/guigs))
-=======
 * Fix issue with ActiveRecord `reload` method not working for ActiveRecord::Store attributes due to `1b776c`. (by [@rickcsong](https://github.com/rickcsong))
->>>>>>> c9f9a8b9
 
 ## 2.2.2 (March 6, 2018)
 
