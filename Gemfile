--- conflicted
+++ resolved
@@ -1,30 +1,5 @@
 eval_gemfile('Gemfile.global')
 
-<<<<<<< HEAD
-gemspec
-
-gem 'rake'
-gem 'minitest', '~> 4.1'
-gem 'rspec', :require => false
-
-gem 'rails', '~> 3.2.0', :require => false
-gem 'sqlite3', :platform => [:ruby, :mswin, :mingw]
-gem 'activerecord-jdbcsqlite3-adapter', :platform => :jruby
-gem 'sequel'
-
-platforms :rbx do
-  gem 'rubysl', '~> 2.0'
-  gem 'psych'
-  gem 'rubinius-developer_tools'
-  gem 'rubysl-test-unit'
-end
-
-gem 'mongoid'
-gem 'mongo_mapper'
-gem 'simple_form'
-gem 'formtastic'
-=======
 gem 'minitest', '~> 5.8'
 gem 'rails',    '4.2.4', :require => false
-gem 'mongoid'
->>>>>>> 068f17fa
+gem 'mongoid'