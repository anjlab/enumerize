module Enumerize
  module Base
    def self.included(base)
      base.extend ClassMethods

      if base.respond_to?(:validate)
        base.validate :_validate_enumerized_attributes
      end

      class << base
        if (method_defined?(:inherited) || private_method_defined?(:inherited)) && !private_method_defined?(:inherited_without_enumerized)
          alias_method :inherited_without_enumerized, :inherited
          private :inherited_without_enumerized
        end

        alias_method :inherited, :inherited_with_enumerized
      end
    end

    module ClassMethods
      def enumerize(name, options={})
        attr = Attribute.new(self, name, options)
        enumerized_attributes << attr

        unless methods.include?(attr.name)
          _enumerize_module._class_methods.module_eval <<-RUBY, __FILE__, __LINE__ + 1
            def #{attr.name}
              enumerized_attributes[:#{attr.name}]
            end
          RUBY
        end

        attr.define_methods!(_enumerize_module)
      end

      def enumerized_attributes
        @enumerized_attributes ||= AttributeMap.new
      end

      def inherited_with_enumerized(subclass)
        enumerized_attributes.add_dependant subclass.enumerized_attributes
        if respond_to?(:inherited_without_enumerized, true)
          inherited_without_enumerized subclass
        end
      end

      private

      def _enumerize_module
        @_enumerize_module ||= begin
          mod = Module.new
          include mod
          mod
        end
      end
    end

    def initialize(*)
      super
      _set_default_value_for_enumerized_attributes
    end

    def read_attribute_for_validation(key)
      key = key.to_s

      if _enumerized_values_for_validation.has_key?(key)
        _enumerized_values_for_validation[key]
      elsif defined?(super)
        super
      else
        send(key)
      end
    end

    private

    def _enumerized_values_for_validation
      @_enumerized_values_for_validation ||= {}
    end

    def _validate_enumerized_attributes
      self.class.enumerized_attributes.each do |attr|
        value = read_attribute_for_validation(attr.name)
        next if value.blank?

        if attr.kind_of? Multiple
          errors.add attr.name unless value.respond_to?(:all?) && value.all? { |v| v.blank? || attr.find_value(v) }
        else
          errors.add attr.name, :inclusion unless attr.find_value(value)
        end
      end
    end

    def _set_default_value_for_enumerized_attributes
      self.class.enumerized_attributes.each do |attr|
        if respond_to?(attr.name)
          attr_value = public_send(attr.name)
<<<<<<< HEAD
        rescue StandardError => ex
          if defined?(ActiveModel::MissingAttributeError) && ex.is_a?(ActiveModel::MissingAttributeError)
            next
          else
            raise ex
          end
=======
        else
          next
>>>>>>> 068f17fa
        end

        value_for_validation = _enumerized_values_for_validation[attr.name.to_s]

        if (!attr_value || attr_value.empty?) && (!value_for_validation || value_for_validation.empty?)
          value = attr.default_value

          if value.respond_to?(:call)
            value = value.arity == 0 ? value.call : value.call(self)
          end

          public_send("#{attr.name}=", value)
        end
      end
    end
  end
end<|MERGE_RESOLUTION|>--- conflicted
+++ resolved
@@ -95,17 +95,8 @@
       self.class.enumerized_attributes.each do |attr|
         if respond_to?(attr.name)
           attr_value = public_send(attr.name)
-<<<<<<< HEAD
-        rescue StandardError => ex
-          if defined?(ActiveModel::MissingAttributeError) && ex.is_a?(ActiveModel::MissingAttributeError)
-            next
-          else
-            raise ex
-          end
-=======
         else
           next
->>>>>>> 068f17fa
         end
 
         value_for_validation = _enumerized_values_for_validation[attr.name.to_s]
